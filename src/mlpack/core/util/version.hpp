/**
 * @file version.hpp
 * @author Ryan Curtin
 *
 * The current version of mlpack, available as macros and as a string.
 *
 * mlpack is free software; you may redistribute it and/or modify it under the
 * terms of the 3-clause BSD license.  You should have received a copy of the
 * 3-clause BSD license along with mlpack.  If not, see
 * http://www.opensource.org/licenses/BSD-3-Clause for more information.
 */
#ifndef MLPACK_CORE_UTIL_VERSION_HPP
#define MLPACK_CORE_UTIL_VERSION_HPP

#include <string>

// The version of mlpack.  If this is a git repository, this will be a version
// with higher number than the most recent release.
#define MLPACK_VERSION_MAJOR 3
#define MLPACK_VERSION_MINOR 0
<<<<<<< HEAD
#define MLPACK_VERSION_PATCH 0
=======
#define MLPACK_VERSION_PATCH 1
>>>>>>> acce0c00

// The name of the version (for use by --version).
namespace mlpack {
namespace util {

/**
 * This will return either "mlpack x.y.z" or "mlpack master-XXXXXXX" depending on
 * whether or not this is a stable version of mlpack or a git repository.
 */
std::string GetVersion();

} // namespace util
} // namespace mlpack

#endif<|MERGE_RESOLUTION|>--- conflicted
+++ resolved
@@ -18,11 +18,7 @@
 // with higher number than the most recent release.
 #define MLPACK_VERSION_MAJOR 3
 #define MLPACK_VERSION_MINOR 0
-<<<<<<< HEAD
-#define MLPACK_VERSION_PATCH 0
-=======
 #define MLPACK_VERSION_PATCH 1
->>>>>>> acce0c00
 
 // The name of the version (for use by --version).
 namespace mlpack {
