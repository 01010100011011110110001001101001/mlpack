/**
 * @file no_auxiliary_information.hpp
 * @author Mikhail Lozhnikov
 *
 * Definition of the NoAuxiliaryInformation class, a class that provides
 * no additional information about the nodes.
 */
#ifndef MLPACK_CORE_TREE_RECTANGLE_TREE_NO_AUXILIARY_INFORMATION_HPP
#define MLPACK_CORE_TREE_RECTANGLE_TREE_NO_AUXILIARY_INFORMATION_HPP

namespace mlpack {
namespace tree {

template<typename TreeType>
class NoAuxiliaryInformation
{
 public:
  NoAuxiliaryInformation() { };
  NoAuxiliaryInformation(const TreeType* ) { };
  NoAuxiliaryInformation(const TreeType& ) { };

  /**
   * Some tree types require to save some properties at the insertion process.
   * This method allows the auxiliary information the option of manipulating
   * the tree in order to perform the insertion process. If the auxiliary
   * information does that, then the method should return true; if the method
   * returns false the RectangleTree performs its default behavior.
   * @param node The node in which the point is being inserted.
   * @param point The global number of the point being inserted.
   */
  bool HandlePointInsertion(TreeType* , const size_t)
  {
    return false;
  }

  /**
   * Some tree types require to save some properties at the insertion process.
   * This method allows the auxiliary information the option of manipulating
   * the tree in order to perform the insertion process. If the auxiliary
   * information does that, then the method should return true; if the method
   * returns false the RectangleTree performs its default behavior.
   * @param node The node in which the nodeToInsert is being inserted.
   * @param nodeToInsert The node being inserted.
   * @param insertionLevel The level of the tree at which the nodeToInsert
   *        should be inserted.
   */
  bool HandleNodeInsertion(TreeType* , TreeType* ,bool)
  {
    return false;
  }

  /**
   * Some tree types require to save some properties at the deletion process.
   * This method allows the auxiliary information the option of manipulating
   * the tree in order to perform the deletion process. If the auxiliary
   * information does that, then the method should return true; if the method
   * returns false the RectangleTree performs its default behavior.
   * @param node The node from which the point is being deleted.
   * @param localIndex The local index of the point being deleted.
   */
  bool HandlePointDeletion(TreeType* , const size_t)
  {
    return false;
  }

  /**
   * Some tree types require to save some properties at the deletion process.
   * This method allows the auxiliary information the option of manipulating
   * the tree in order to perform the deletion process. If the auxiliary
   * information does that, then the method should return true; if the method
   * returns false the RectangleTree performs its default behavior.
   * @param node The node from which the node is being deleted.
   * @param nodeIndex The local index of the node being deleted.
   */
  bool HandleNodeRemoval(TreeType* , const size_t)
  {
    return false;
  }

  /**
   * Some tree types require to propagate the information upward.
   * This method should return false if this is not the case. If true is
   * returned, the update will be propogated upward.
   * @param node The node in which the auxiliary information being update.
   */
  bool UpdateAuxiliaryInfo(TreeType* )
  {
    return false;
  }

  /**
<<<<<<< HEAD
   * Nothing to split.
   */
  void SplitAuxiliaryInfo(TreeType* , TreeType* , size_t ,
      typename TreeType::ElemType)
  { }

  /**
   * Nothing to copy.
=======
   * Nullify the auxiliary information in order to prevent an invalid free.
>>>>>>> 479eca0c
   */
  void NullifyData()
  { }


  /**
   * Serialize the information.
   */
  template<typename Archive>
  void Serialize(Archive &, const unsigned int /* version */) { };
};

} // namespace tree
} // namespace mlpack

#endif  //  MLPACK_CORE_TREE_RECTANGLE_TREE_NO_AUXILIARY_INFORMATION_HPP<|MERGE_RESOLUTION|>--- conflicted
+++ resolved
@@ -89,18 +89,7 @@
   }
 
   /**
-<<<<<<< HEAD
-   * Nothing to split.
-   */
-  void SplitAuxiliaryInfo(TreeType* , TreeType* , size_t ,
-      typename TreeType::ElemType)
-  { }
-
-  /**
-   * Nothing to copy.
-=======
    * Nullify the auxiliary information in order to prevent an invalid free.
->>>>>>> 479eca0c
    */
   void NullifyData()
   { }
