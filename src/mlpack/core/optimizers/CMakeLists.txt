--- conflicted
+++ resolved
@@ -8,31 +8,22 @@
   fw
   gradient_descent
   grid_search
-<<<<<<< HEAD
   katyusha
-=======
   iqn
->>>>>>> 7ed1c228
   lbfgs
   line_search
   proximal
   parallel_sgd
   rmsprop
   sa
-<<<<<<< HEAD
   sarah
-=======
   scd
->>>>>>> 7ed1c228
   sdp
   sgd
   sgdr
   smorms3
-<<<<<<< HEAD
   svrg
-=======
   spalera_sgd
->>>>>>> 7ed1c228
 )
 
 foreach(dir ${DIRS})
