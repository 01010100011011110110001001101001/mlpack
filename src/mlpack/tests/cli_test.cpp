/**
 * @file cli_test.cpp
 * @author Matthew Amidon, Ryan Curtin
 *
 * Test for the CLI input parameter system.
 *
 * mlpack is free software; you may redistribute it and/or modify it under the
 * terms of the 3-clause BSD license.  You should have received a copy of the
 * 3-clause BSD license along with mlpack.  If not, see
 * http://www.opensource.org/licenses/BSD-3-Clause for more information.
 */
<<<<<<< HEAD
=======
#include <iostream>
#include <sstream>

#ifndef _WIN32
  #include <sys/time.h>
#endif

// For Sleep().
#ifdef _WIN32
  #include <windows.h>
#endif

>>>>>>> 1061b0bb
#include <mlpack/core.hpp>

#include <boost/test/unit_test.hpp>
#include "test_tools.hpp"

using namespace mlpack;
using namespace mlpack::util;
using namespace mlpack::kernel;
using namespace mlpack::data;
using namespace std;

// When we run these tests, we have to nuke the existing CLI object that's
// created by default.
struct CLITestDestroyer
{
  CLITestDestroyer() { CLI::Destroy(); }
};

BOOST_FIXTURE_TEST_SUITE(CLITest, CLITestDestroyer);

/**
 * Before running a test that uses the CLI options, we have to add the default
 * options that are required for CLI to function, since it will be destroyed at
 * the end of every test that uses CLI in this test suite.
 */
void AddRequiredCLIOptions()
{
  CLI::Add<bool>(false, "help", "Default help info.", 'h');
  CLI::Add<string>("", "info", "Get help on a specific module or option.");
  CLI::Add<bool>(false, "verbose", "Display informational messages and the full"
      " list of parameters and timers at the end of execution.", 'v');
  CLI::Add<bool>(false, "version", "Display the version of mlpack.", 'V');
}

/**
 * Tests that CLI works as intended, namely that CLI::Add propagates
 * successfully.
 */
BOOST_AUTO_TEST_CASE(TestCLIAdd)
{
  AddRequiredCLIOptions();

  // Check that the CLI::HasParam returns false if no value has been specified
  // on the commandline and ignores any programmatical assignments.
  CLI::Add<bool>(false, "global/bool", "True or False", 'a');

  // CLI::HasParam should return false here.
  BOOST_REQUIRE(!CLI::HasParam("global/bool"));

  // Check that our aliasing works.
  BOOST_REQUIRE_EQUAL(CLI::HasParam("global/bool"),
      CLI::HasParam("a"));
  BOOST_REQUIRE_EQUAL(CLI::GetParam<bool>("global/bool"),
      CLI::GetParam<bool>("a"));

  CLI::Destroy();
}

<<<<<<< HEAD
=======
/**
 * Test the output of CLI.  We will pass bogus input to a stringstream so that
 * none of it gets to the screen.
 */
BOOST_AUTO_TEST_CASE(TestPrefixedOutStreamBasic)
{
  stringstream ss;
  PrefixedOutStream pss(ss, BASH_GREEN "[INFO ] " BASH_CLEAR);

  pss << "This shouldn't break anything" << endl;
  BOOST_REQUIRE_EQUAL(ss.str(),
      BASH_GREEN "[INFO ] " BASH_CLEAR "This shouldn't break anything\n");

  ss.str("");
  pss << "Test the new lines...";
  pss << "shouldn't get 'Info' here." << endl;
  BOOST_REQUIRE_EQUAL(ss.str(),
      BASH_GREEN "[INFO ] " BASH_CLEAR
      "Test the new lines...shouldn't get 'Info' here.\n");

  pss << "But now I should." << endl << endl;
  pss << "";
  BOOST_REQUIRE_EQUAL(ss.str(),
      BASH_GREEN "[INFO ] " BASH_CLEAR
      "Test the new lines...shouldn't get 'Info' here.\n"
      BASH_GREEN "[INFO ] " BASH_CLEAR "But now I should.\n"
      BASH_GREEN "[INFO ] " BASH_CLEAR "\n"
      BASH_GREEN "[INFO ] " BASH_CLEAR "");
}
>>>>>>> 1061b0bb

/**
 * Tests that the various PARAM_* macros work properly.
 */
BOOST_AUTO_TEST_CASE(TestOption)
{
  AddRequiredCLIOptions();

  // This test will involve creating an option, and making sure CLI reflects
  // this.
  PARAM_IN(int, "test_parent/test", "test desc", "", 42, false);

  BOOST_REQUIRE_EQUAL(CLI::GetParam<int>("test_parent/test"), 42);

  CLI::Destroy();
}

/**
 * Test that duplicate flags are filtered out correctly.
 */
BOOST_AUTO_TEST_CASE(TestDuplicateFlag)
{
  AddRequiredCLIOptions();

  PARAM_FLAG("test", "test", "t");

  int argc = 3;
  const char* argv[3];
  argv[0] = "./test";
  argv[1] = "--test";
  argv[2] = "--test";

  // This should not throw an exception.
  CLI::ParseCommandLine(argc, const_cast<char**>(argv));
}

/**
 * Test that duplicate options throw an exception.
 */
BOOST_AUTO_TEST_CASE(TestDuplicateParam)
{
  AddRequiredCLIOptions();

  int argc = 5;
  const char* argv[5];
  argv[0] = "./test";
  argv[1] = "--info";
  argv[2] = "test1";
  argv[3] = "--info";
  argv[4] = "test2";

  // This should throw an exception.
  Log::Fatal.ignoreInput = true;
  BOOST_REQUIRE_THROW(CLI::ParseCommandLine(argc, const_cast<char**>(argv)),
      runtime_error);
  Log::Fatal.ignoreInput = false;
}

/**
 * Ensure that a Boolean option which we define is set correctly.
 */
BOOST_AUTO_TEST_CASE(TestBooleanOption)
{
  AddRequiredCLIOptions();

  PARAM_FLAG("flag_test", "flag test description", "");

  BOOST_REQUIRE_EQUAL(CLI::HasParam("flag_test"), false);

  // Now check that CLI reflects that it is false by default.
  BOOST_REQUIRE_EQUAL(CLI::GetParam<bool>("flag_test"), false);

  // Now, if we specify this flag, it should be true.
  int argc = 2;
  char* argv[2];
  argv[0] = strcpy(new char[strlen("programname") + 1], "programname");
  argv[1] = strcpy(new char[strlen("--flag_test") + 1], "--flag_test");

  CLI::ParseCommandLine(argc, argv);

  BOOST_REQUIRE_EQUAL(CLI::GetParam<bool>("flag_test"), true);
  BOOST_REQUIRE_EQUAL(CLI::HasParam("flag_test"), true);

  delete[] argv[0];
  delete[] argv[1];

  CLI::Destroy();
}

/**
 * Test that a vector option works correctly.
 */
BOOST_AUTO_TEST_CASE(TestVectorOption)
{
  AddRequiredCLIOptions();

  PARAM_VECTOR_IN(size_t, "test_vec", "test description", "t");

  int argc = 5;
  const char* argv[5];
  argv[0] = "./test";
  argv[1] = "--test_vec";
  argv[2] = "1";
  argv[3] = "2";
  argv[4] = "4";

  Log::Fatal.ignoreInput = true;
  CLI::ParseCommandLine(argc, const_cast<char**>(argv));
  Log::Fatal.ignoreInput = false;

  BOOST_REQUIRE(CLI::HasParam("test_vec"));

  vector<size_t> v = CLI::GetParam<vector<size_t>>("test_vec");

  BOOST_REQUIRE_EQUAL(v.size(), 3);
  BOOST_REQUIRE_EQUAL(v[0], 1);
  BOOST_REQUIRE_EQUAL(v[1], 2);
  BOOST_REQUIRE_EQUAL(v[2], 4);
}

/**
 * Test that we can use a vector option by specifying it many times.
 */
BOOST_AUTO_TEST_CASE(TestVectorOption2)
{
  AddRequiredCLIOptions();

  PARAM_VECTOR_IN(size_t, "test2_vec", "test description", "T");

  int argc = 7;
  const char* argv[7];
  argv[0] = "./test";
  argv[1] = "--test2_vec";
  argv[2] = "1";
  argv[3] = "--test2_vec";
  argv[4] = "2";
  argv[5] = "--test2_vec";
  argv[6] = "4";

//  Log::Fatal.ignoreInput = true;
  CLI::ParseCommandLine(argc, const_cast<char**>(argv));
//  Log::Fatal.ignoreInput = false;

  BOOST_REQUIRE(CLI::HasParam("test2_vec"));

  vector<size_t> v = CLI::GetParam<vector<size_t>>("test2_vec");

  BOOST_REQUIRE_EQUAL(v.size(), 3);
  BOOST_REQUIRE_EQUAL(v[0], 1);
  BOOST_REQUIRE_EQUAL(v[1], 2);
  BOOST_REQUIRE_EQUAL(v[2], 4);

}

<<<<<<< HEAD
=======
/**
 * Test that we can correctly output Armadillo objects to PrefixedOutStream
 * objects.
 */
BOOST_AUTO_TEST_CASE(TestArmadilloPrefixedOutStream)
{
  // We will test this with both a vector and a matrix.
  arma::vec test("1.0 1.5 2.0 2.5 3.0 3.5 4.0");

  stringstream ss;
  PrefixedOutStream pss(ss, BASH_GREEN "[INFO ] " BASH_CLEAR);

  pss << test;
  // This should result in nothing being on the current line (since it clears
  // it).
  BOOST_REQUIRE_EQUAL(ss.str(), BASH_GREEN "[INFO ] " BASH_CLEAR "   1.0000\n"
      BASH_GREEN "[INFO ] " BASH_CLEAR "   1.5000\n"
      BASH_GREEN "[INFO ] " BASH_CLEAR "   2.0000\n"
      BASH_GREEN "[INFO ] " BASH_CLEAR "   2.5000\n"
      BASH_GREEN "[INFO ] " BASH_CLEAR "   3.0000\n"
      BASH_GREEN "[INFO ] " BASH_CLEAR "   3.5000\n"
      BASH_GREEN "[INFO ] " BASH_CLEAR "   4.0000\n");

  ss.str("");
  pss << trans(test);
  // This should result in there being stuff on the line.
  BOOST_REQUIRE_EQUAL(ss.str(), BASH_GREEN "[INFO ] " BASH_CLEAR
      "   1.0000   1.5000   2.0000   2.5000   3.0000   3.5000   4.0000\n");

  arma::mat test2("1.0 1.5 2.0; 2.5 3.0 3.5; 4.0 4.5 4.99999");
  ss.str("");
  pss << test2;
  BOOST_REQUIRE_EQUAL(ss.str(),
      BASH_GREEN "[INFO ] " BASH_CLEAR "   1.0000   1.5000   2.0000\n"
      BASH_GREEN "[INFO ] " BASH_CLEAR "   2.5000   3.0000   3.5000\n"
      BASH_GREEN "[INFO ] " BASH_CLEAR "   4.0000   4.5000   5.0000\n");

  // Try and throw a curveball by not clearing the line before outputting
  // something else.  The PrefixedOutStream should not force Armadillo objects
  // onto their own lines.
  ss.str("");
  pss << "hello" << test2;
  BOOST_REQUIRE_EQUAL(ss.str(),
      BASH_GREEN "[INFO ] " BASH_CLEAR "hello   1.0000   1.5000   2.0000\n"
      BASH_GREEN "[INFO ] " BASH_CLEAR "   2.5000   3.0000   3.5000\n"
      BASH_GREEN "[INFO ] " BASH_CLEAR "   4.0000   4.5000   5.0000\n");
}

/**
 * Test that we can correctly output things in general.
 */
BOOST_AUTO_TEST_CASE(TestPrefixedOutStream)
{
  stringstream ss;
  PrefixedOutStream pss(ss, BASH_GREEN "[INFO ] " BASH_CLEAR);

  pss << "hello world I am ";
  pss << 7;

  BOOST_REQUIRE_EQUAL(ss.str(),
      BASH_GREEN "[INFO ] " BASH_CLEAR "hello world I am 7");

  pss << endl;
  BOOST_REQUIRE_EQUAL(ss.str(),
      BASH_GREEN "[INFO ] " BASH_CLEAR "hello world I am 7\n");

  ss.str("");
  pss << endl;
  BOOST_REQUIRE_EQUAL(ss.str(),
      BASH_GREEN "[INFO ] " BASH_CLEAR "\n");
}

/**
 * Test format modifiers.
 */
BOOST_AUTO_TEST_CASE(TestPrefixedOutStreamModifiers)
{
  stringstream ss;
  PrefixedOutStream pss(ss, BASH_GREEN "[INFO ] " BASH_CLEAR);

  pss << "I have a precise number which is ";
  pss << setw(6) << setfill('0') << (int)156;

  BOOST_REQUIRE_EQUAL(ss.str(),
      BASH_GREEN "[INFO ] " BASH_CLEAR
      "I have a precise number which is 000156");
}

/**
 * We should be able to start and then stop a timer multiple times and it should
 * save the value.
 */
BOOST_AUTO_TEST_CASE(MultiRunTimerTest)
{
  AddRequiredCLIOptions();

  Timer::Start("test_timer");

  // On Windows (or, at least, in Windows not using VS2010) we cannot use
  // usleep() because it is not provided.  Instead we will use Sleep() for a
  // number of milliseconds.
  #ifdef _WIN32
  Sleep(10);
  #else
  usleep(10000);
  #endif

  Timer::Stop("test_timer");

  BOOST_REQUIRE_GE(Timer::Get("test_timer").count(), 10000);

  // Restart it.
  Timer::Start("test_timer");

  #ifdef _WIN32
  Sleep(10);
  #else
  usleep(10000);
  #endif

  Timer::Stop("test_timer");

  BOOST_REQUIRE_GE(Timer::Get("test_timer").count(), 20000);

  // Just one more time, for good measure...
  Timer::Start("test_timer");

  #ifdef _WIN32
  Sleep(20);
  #else
  usleep(20000);
  #endif

  Timer::Stop("test_timer");

  BOOST_REQUIRE_GE(Timer::Get("test_timer").count(), 40000);

  CLI::Destroy();
}

BOOST_AUTO_TEST_CASE(TwiceStartTimerTest)
{
  AddRequiredCLIOptions();

  Timer::Start("test_timer");

  BOOST_REQUIRE_THROW(Timer::Start("test_timer"), runtime_error);

  CLI::Destroy();
}

BOOST_AUTO_TEST_CASE(TwiceStopTimerTest)
{
  AddRequiredCLIOptions();

  Timer::Start("test_timer");
  Timer::Stop("test_timer");

  BOOST_REQUIRE_THROW(Timer::Stop("test_timer"), runtime_error);

  CLI::Destroy();
}

>>>>>>> 1061b0bb
BOOST_AUTO_TEST_CASE(InputMatrixParamTest)
{
  AddRequiredCLIOptions();

  // --matrix is an input parameter; it won't be transposed.
  CLI::Add<arma::mat>(arma::mat(), "matrix", "Test matrix", 'm', false, true,
      false);

  // Set some fake arguments.
  const char* argv[3];
  argv[0] = "./test";
  argv[1] = "-m";
  argv[2] = "test_data_3_1000.csv";

  int argc = 3;

  // The const-cast is a little hacky but should be fine...
  Log::Fatal.ignoreInput = true;
  CLI::ParseCommandLine(argc, const_cast<char**>(argv));
  Log::Fatal.ignoreInput = false;

  // The --matrix parameter should exist.
  BOOST_REQUIRE(CLI::HasParam("matrix"));
  // The --matrix_file parameter should not exist (it should be transparent from
  // inside the program).
  Log::Fatal.ignoreInput = true;
  BOOST_REQUIRE_THROW(CLI::HasParam("matrix_file"), runtime_error);
  Log::Fatal.ignoreInput = false;

  arma::mat dataset = CLI::GetParam<arma::mat>("matrix");
  arma::mat dataset2 = CLI::GetParam<arma::mat>("matrix");

  BOOST_REQUIRE_EQUAL(dataset.n_rows, 3);
  BOOST_REQUIRE_EQUAL(dataset.n_cols, 1000);
  BOOST_REQUIRE_EQUAL(dataset2.n_rows, 3);
  BOOST_REQUIRE_EQUAL(dataset2.n_cols, 1000);

  for (size_t i = 0; i < dataset.n_elem; ++i)
    BOOST_REQUIRE_CLOSE(dataset[i], dataset2[i], 1e-10);

  // Clean it up.
  CLI::Destroy();
}

BOOST_AUTO_TEST_CASE(InputMatrixNoTransposeParamTest)
{
  AddRequiredCLIOptions();

  // --matrix is a non-transposed input parameter.
  CLI::Add<arma::mat>(arma::mat(), "matrix", "Test matrix", 'm', false, true,
      true);

  // Set some fake arguments.
  const char* argv[3];
  argv[0] = "./test";
  argv[1] = "--matrix_file";
  argv[2] = "test_data_3_1000.csv";

  int argc = 3;

  // The const-cast is a little hacky but should be fine...
  CLI::ParseCommandLine(argc, const_cast<char**>(argv));

  // The --matrix parameter should exist.
  BOOST_REQUIRE(CLI::HasParam("matrix"));
  // The --matrix_file parameter should not exist (it should be transparent from
  // inside the program).
  Log::Fatal.ignoreInput = true;
  BOOST_REQUIRE_THROW(CLI::HasParam("matrix_file"), runtime_error);
  Log::Fatal.ignoreInput = false;

  arma::mat dataset = CLI::GetParam<arma::mat>("matrix");
  arma::mat dataset2 = CLI::GetParam<arma::mat>("matrix");

  BOOST_REQUIRE_EQUAL(dataset.n_rows, 1000);
  BOOST_REQUIRE_EQUAL(dataset.n_cols, 3);
  BOOST_REQUIRE_EQUAL(dataset2.n_rows, 1000);
  BOOST_REQUIRE_EQUAL(dataset2.n_cols, 3);

  for (size_t i = 0; i < dataset.n_elem; ++i)
    BOOST_REQUIRE_CLOSE(dataset[i], dataset2[i], 1e-10);

  // Clean it up.
  CLI::Destroy();
}

BOOST_AUTO_TEST_CASE(OutputMatrixParamTest)
{
  AddRequiredCLIOptions();

  // --matrix is an output parameter.
  CLI::Add<arma::mat>(arma::mat(), "matrix", "Test matrix", 'm', false, false,
      false);

  // Set some fake arguments.
  const char* argv[3];
  argv[0] = "./test";
  argv[1] = "-m";
  argv[2] = "test.csv";

  int argc = 3;

  CLI::ParseCommandLine(argc, const_cast<char**>(argv));

  // The --matrix parameter should exist.
  BOOST_REQUIRE(CLI::HasParam("matrix"));
  // The --matrix_file parameter should not exist (it should be transparent from
  // inside the program).
  Log::Fatal.ignoreInput = true;
  BOOST_REQUIRE_THROW(CLI::HasParam("matrix_file"), runtime_error);
  Log::Fatal.ignoreInput = false;

  // Since it's an output parameter, we don't need any input and don't need to
  // call ParseCommandLine().
  arma::mat dataset = arma::randu<arma::mat>(3, 100);
  CLI::GetParam<arma::mat>("matrix") = dataset;

  // Write the file.
  CLI::Destroy();
  AddRequiredCLIOptions();

  // Now load the matrix back and make sure it was saved correctly.
  arma::mat dataset2;
  data::Load("test.csv", dataset2);

  BOOST_REQUIRE_EQUAL(dataset.n_cols, dataset2.n_cols);
  BOOST_REQUIRE_EQUAL(dataset.n_rows, dataset2.n_rows);
  for (size_t i = 0; i < dataset.n_elem; ++i)
    BOOST_REQUIRE_CLOSE(dataset[i], dataset2[i], 1e-10);

  // Remove the file.
  remove("test.csv");
  CLI::Destroy();
}

BOOST_AUTO_TEST_CASE(OutputMatrixNoTransposeParamTest)
{
  AddRequiredCLIOptions();

  // --matrix is an output parameter.
  CLI::Add<arma::mat>(arma::mat(), "matrix", "Test matrix", 'm', false, false,
      true);

  // Set some fake arguments.
  const char* argv[3];
  argv[0] = "./test";
  argv[1] = "-m";
  argv[2] = "test.csv";

  int argc = 3;

  CLI::ParseCommandLine(argc, const_cast<char**>(argv));

  // The --matrix parameter should exist.
  BOOST_REQUIRE(CLI::HasParam("matrix"));
  // The --matrix_file parameter should not exist (it should be transparent from
  // inside the program).
  Log::Fatal.ignoreInput = true;
  BOOST_REQUIRE_THROW(CLI::HasParam("matrix_file"), runtime_error);
  Log::Fatal.ignoreInput = false;

  // Since it's an output parameter, we don't need any input and don't need to
  // call ParseCommandLine().
  arma::mat dataset = arma::randu<arma::mat>(3, 100);
  CLI::GetParam<arma::mat>("matrix") = dataset;

  // Write the file.
  CLI::Destroy();
  AddRequiredCLIOptions();

  // Now load the matrix back and make sure it was saved correctly.
  arma::mat dataset2;
  data::Load("test.csv", dataset2, true, false);

  BOOST_REQUIRE_EQUAL(dataset.n_cols, dataset2.n_cols);
  BOOST_REQUIRE_EQUAL(dataset.n_rows, dataset2.n_rows);
  for (size_t i = 0; i < dataset.n_elem; ++i)
    BOOST_REQUIRE_CLOSE(dataset[i], dataset2[i], 1e-10);

  // Remove the file.
  remove("test.csv");
  CLI::Destroy();
}

BOOST_AUTO_TEST_CASE(IntParamTest)
{
  AddRequiredCLIOptions();

  CLI::Add<int>(0, "int", "Test int", 'i', false, true, false);

  const char* argv[3];
  argv[0] = "./test";
  argv[1] = "-i";
  argv[2] = "3";

  int argc = 3;

  CLI::ParseCommandLine(argc, const_cast<char**>(argv));

  BOOST_REQUIRE(CLI::HasParam("int"));
  BOOST_REQUIRE_EQUAL(CLI::GetParam<int>("int"), 3);

  CLI::Destroy();
}

BOOST_AUTO_TEST_CASE(StringParamTest)
{
  AddRequiredCLIOptions();

  CLI::Add<string>("", "string", "Test string", 's', false, true, false);

  const char* argv[3];
  argv[0] = "./test";
  argv[1] = "--string";
  argv[2] = "3";

  int argc = 3;

  CLI::ParseCommandLine(argc, const_cast<char**>(argv));

  BOOST_REQUIRE(CLI::HasParam("string"));
  BOOST_REQUIRE_EQUAL(CLI::GetParam<string>("string"), string("3"));

  CLI::Destroy();
}

BOOST_AUTO_TEST_CASE(DoubleParamTest)
{
  AddRequiredCLIOptions();

  CLI::Add<double>(0.0, "double", "Test double", 'd', false, true, false);

  const char* argv[3];
  argv[0] = "./test";
  argv[1] = "--double";
  argv[2] = "3.12";

  int argc = 3;

  CLI::ParseCommandLine(argc, const_cast<char**>(argv));

  BOOST_REQUIRE(CLI::HasParam("double"));
  BOOST_REQUIRE_CLOSE(CLI::GetParam<double>("double"), 3.12, 1e-10);

  CLI::Destroy();
}

BOOST_AUTO_TEST_CASE(RequiredOptionTest)
{
  AddRequiredCLIOptions();

  CLI::Add<double>(0.0, "double", "Required test double", 'd', true, true,
      false);

  const char* argv[1];
  argv[0] = "./test";

  int argc = 1;

  Log::Fatal.ignoreInput = true;
  BOOST_REQUIRE_THROW(CLI::ParseCommandLine(argc, const_cast<char**>(argv)),
      runtime_error);
  Log::Fatal.ignoreInput = false;
}

BOOST_AUTO_TEST_CASE(UnknownOptionTest)
{
  AddRequiredCLIOptions();

  const char* argv[2];
  argv[0] = "./test";
  argv[1] = "--unknown";

  int argc = 2;

  Log::Fatal.ignoreInput = true;
  BOOST_REQUIRE_THROW(CLI::ParseCommandLine(argc, const_cast<char**>(argv)),
      runtime_error);
  Log::Fatal.ignoreInput = false;
}

/**
 * Test that GetUnmappedParam() works.
 */
BOOST_AUTO_TEST_CASE(UnmappedParamTest)
{
  AddRequiredCLIOptions();

  CLI::Add<arma::mat>(arma::mat(), "matrix", "Test matrix", 'm', false, true,
      true);
  CLI::Add<arma::mat>(arma::mat(), "matrix2", "Test matrix", 'M', false, false,
      true);
  CLI::Add<double>(0.0, "double", "Test double", 'd', false, true, false);
  CLI::Add<double>(0.0, "double2", "Test double", 'D', false, true, false);
  CLI::Add<GaussianKernel>(GaussianKernel(), "kernel", "Test kernel", 'k',
      false, true, true);
  CLI::Add<GaussianKernel>(GaussianKernel(), "kernel2", "Test kernel", 'K',
      false, false, true);

  const char* argv[11];
  argv[0] = "./test";
  argv[1] = "--matrix_file";
  argv[2] = "file1.csv";
  argv[3] = "-M";
  argv[4] = "file2.csv";
  argv[5] = "-d";
  argv[6] = "1.334";
  argv[7] = "-k";
  argv[8] = "kernel.txt";
  argv[9] = "-K";
  argv[10] = "kernel2.txt";

  int argc = 11;

  CLI::ParseCommandLine(argc, const_cast<char**>(argv));

  // Now check that we can get unmapped parameters.
  BOOST_REQUIRE_EQUAL(CLI::GetUnmappedParam<arma::mat>("matrix"), "file1.csv");
  BOOST_REQUIRE_EQUAL(CLI::GetUnmappedParam<arma::mat>("matrix2"), "file2.csv");
  BOOST_REQUIRE_CLOSE(CLI::GetUnmappedParam<double>("double"), 1.334, 1e-10);
  BOOST_REQUIRE_SMALL(CLI::GetUnmappedParam<double>("double2"), 1e-10);
  BOOST_REQUIRE_EQUAL(CLI::GetUnmappedParam<GaussianKernel>("kernel"),
      "kernel.txt");
  BOOST_REQUIRE_EQUAL(CLI::GetUnmappedParam<GaussianKernel>("kernel2"),
      "kernel2.txt");

  // Can we assign an unmapped parameter?
  CLI::GetUnmappedParam<arma::mat>("matrix2") =
      CLI::GetUnmappedParam<arma::mat>("matrix");
  CLI::GetUnmappedParam<GaussianKernel>("kernel2") =
      CLI::GetUnmappedParam<GaussianKernel>("kernel");

  BOOST_REQUIRE_EQUAL(CLI::GetUnmappedParam<arma::mat>("matrix2"), "file1.csv");
  BOOST_REQUIRE_EQUAL(CLI::GetUnmappedParam<GaussianKernel>("kernel2"),
      "kernel.txt");

  CLI::Destroy();

  remove("kernel.txt");
}

/**
 * Test that we can serialize a model and then deserialize it through the CLI
 * interface.
 */
BOOST_AUTO_TEST_CASE(SerializationTest)
{
  AddRequiredCLIOptions();

  CLI::Add<GaussianKernel>(GaussianKernel(), "kernel", "Test kernel", 'k',
      false, false);

  const char* argv[3];
  argv[0] = "./test";
  argv[1] = "--kernel_file";
  argv[2] = "kernel.txt";

  int argc = 3;

  CLI::ParseCommandLine(argc, const_cast<char**>(argv));

  // Create the kernel we'll save.
  GaussianKernel gk(0.5);

  CLI::GetParam<GaussianKernel>("kernel") = move(gk);

  // Save it.
  CLI::Destroy();

  // Now create a new CLI object and load it.
  AddRequiredCLIOptions();

  CLI::Add<GaussianKernel>(GaussianKernel(), "kernel", "Test kernel", 'k',
      false, true);

  CLI::ParseCommandLine(argc, const_cast<char**>(argv));

  // Load the kernel from file.
  GaussianKernel gk2 = move(CLI::GetParam<GaussianKernel>("kernel"));

  BOOST_REQUIRE_CLOSE(gk2.Bandwidth(), 0.5, 1e-5);

  // Now destroy the CLI object and remove the file we made.
  CLI::Destroy();
  remove("kernel.txt");
}

/**
 * Test that an exception is thrown when a required model is not specified.
 */
BOOST_AUTO_TEST_CASE(RequiredModelTest)
{
  AddRequiredCLIOptions();

  CLI::Add<GaussianKernel>(GaussianKernel(), "kernel", "Test kernel", 'k', true,
      true);

  // Don't specify any input parameters.
  const char* argv[1];
  argv[0] = "./test";

  int argc = 1;

  Log::Fatal.ignoreInput = true;
  BOOST_REQUIRE_THROW(CLI::ParseCommandLine(argc, const_cast<char**>(argv)),
      runtime_error);
  Log::Fatal.ignoreInput = false;
}

/**
 * Test that we can load both a dataset and its associated info.
 */
BOOST_AUTO_TEST_CASE(MatrixAndDatasetInfoTest)
{
  AddRequiredCLIOptions();

  // Write test file to load.
  fstream f;
  f.open("test.arff", fstream::out);
  f << "@relation test" << endl;
  f << endl;
  f << "@attribute one STRING" << endl;
  f << "@attribute two REAL" << endl;
  f << endl;
  f << "@attribute three STRING" << endl;
  f << endl;
  f << "\% a comment line " << endl;
  f << endl;
  f << "@data" << endl;
  f << "hello, 1, moo" << endl;
  f << "cheese, 2.34, goodbye" << endl;
  f << "seven, 1.03e+5, moo" << endl;
  f << "hello, -1.3, goodbye" << endl;
  f.close();

  // Add options.
  typedef tuple<DatasetInfo, arma::mat> TupleType;
  CLI::Add<TupleType>(TupleType(), "dataset", "Test dataset", 'd', false,
      true);

  const char* argv[3];
  argv[0] = "./test";
  argv[1] = "--dataset_file";
  argv[2] = "test.arff";

  int argc = 3;

  CLI::ParseCommandLine(argc, const_cast<char**>(argv));

  // Get the dataset and info.
  DatasetInfo info = move(get<0>(CLI::GetParam<TupleType>("dataset")));
  arma::mat dataset = move(get<1>(CLI::GetParam<TupleType>("dataset")));

  BOOST_REQUIRE_EQUAL(info.Dimensionality(), 3);

  BOOST_REQUIRE(info.Type(0) == Datatype::categorical);
  BOOST_REQUIRE_EQUAL(info.NumMappings(0), 3);
  BOOST_REQUIRE(info.Type(1) == Datatype::numeric);
  BOOST_REQUIRE(info.Type(2) == Datatype::categorical);
  BOOST_REQUIRE_EQUAL(info.NumMappings(2), 2);

  BOOST_REQUIRE_EQUAL(dataset.n_rows, 3);
  BOOST_REQUIRE_EQUAL(dataset.n_cols, 4);

  // The first dimension must all be different (except the ones that are the
  // same).
  BOOST_REQUIRE_EQUAL(dataset(0, 0), dataset(0, 3));
  BOOST_REQUIRE_NE(dataset(0, 0), dataset(0, 1));
  BOOST_REQUIRE_NE(dataset(0, 1), dataset(0, 2));
  BOOST_REQUIRE_NE(dataset(0, 2), dataset(0, 0));

  BOOST_REQUIRE_CLOSE(dataset(1, 0), 1.0, 1e-5);
  BOOST_REQUIRE_CLOSE(dataset(1, 1), 2.34, 1e-5);
  BOOST_REQUIRE_CLOSE(dataset(1, 2), 1.03e5, 1e-5);
  BOOST_REQUIRE_CLOSE(dataset(1, 3), -1.3, 1e-5);

  BOOST_REQUIRE_EQUAL(dataset(2, 0), dataset(2, 2));
  BOOST_REQUIRE_EQUAL(dataset(2, 1), dataset(2, 3));
  BOOST_REQUIRE_NE(dataset(2, 0), dataset(2, 1));

  remove("test.arff");

  CLI::Destroy();
}

/**
 * Test that we can access a parameter before we load it.
 */
BOOST_AUTO_TEST_CASE(RawIntegralParameter)
{
  AddRequiredCLIOptions();

  CLI::Add<double>(0.0, "double", "Test double", 'd', false, true);

  const char* argv[1];
  argv[0] = "./test";
  int argc = 1;

  CLI::ParseCommandLine(argc, const_cast<char**>(argv));

  // Set the double.
  CLI::GetRawParam<double>("double") = 3.0;

  // Now when we get it, it should be what we just set it to.
  BOOST_REQUIRE_CLOSE(CLI::GetParam<double>("double"), 3.0, 1e-5);

  CLI::Destroy();
}

/**
 * Test that we can load a dataset with a pre-set mapping through
 * CLI::GetRawParam().
 */
BOOST_AUTO_TEST_CASE(RawDatasetInfoLoadParameter)
{
  AddRequiredCLIOptions();

  // Create the ARFF that we will read.
  fstream f;
  f.open("test.arff", fstream::out);
  f << "@relation test" << endl;
  f << endl;
  f << "@attribute one STRING" << endl;
  f << "@attribute two REAL" << endl;
  f << endl;
  f << "@attribute three STRING" << endl;
  f << endl;
  f << "\% a comment line " << endl;
  f << endl;
  f << "@data" << endl;
  f << "hello, 1, moo" << endl;
  f << "cheese, 2.34, goodbye" << endl;
  f << "seven, 1.03e+5, moo" << endl;
  f << "hello, -1.3, goodbye" << endl;
  f.close();

  CLI::Add<tuple<DatasetInfo, arma::mat>>(tuple<DatasetInfo, arma::mat>(),
      "tuple", "Test tuple", 't', false, true);

  const char* argv[3];
  argv[0] = "./test";
  argv[1] = "--tuple_file";
  argv[2] = "test.arff";
  int argc = 3;

  CLI::ParseCommandLine(argc, const_cast<char**>(argv));

  // Create a pre-filled DatasetInfo object.
  DatasetInfo info(3);
  info.Type(0) = Datatype::categorical;
  info.Type(2) = Datatype::categorical;
  info.MapString("seven", 0); // This will have mapped value 0.
  info.MapString("cheese", 0); // This will have mapped value 1.
  info.MapString("hello", 0); // This will have mapped value 2.
  info.MapString("goodbye", 2); // This will have mapped value 0.
  info.MapString("moo", 2); // This will have mapped value 1.

  // Now set the dataset info.
  std::get<0>(CLI::GetRawParam<tuple<DatasetInfo, arma::mat>>("tuple")) = info;

  // Now load the dataset.
  arma::mat dataset =
      std::get<1>(CLI::GetParam<tuple<DatasetInfo, arma::mat>>("tuple"));

  // Check the values.
  BOOST_REQUIRE_CLOSE(dataset(0, 0), 2.0, 1e-5);
  BOOST_REQUIRE_CLOSE(dataset(1, 0), 1.0, 1e-5);
  BOOST_REQUIRE_CLOSE(dataset(2, 0), 1.0, 1e-5);
  BOOST_REQUIRE_CLOSE(dataset(0, 1), 1.0, 1e-5);
  BOOST_REQUIRE_CLOSE(dataset(1, 1), 2.34, 1e-5);
  BOOST_REQUIRE_SMALL(dataset(2, 1), 1e-5);
  BOOST_REQUIRE_SMALL(dataset(0, 2), 1e-5);
  BOOST_REQUIRE_CLOSE(dataset(1, 2), 1.03e+5, 1e-5);
  BOOST_REQUIRE_CLOSE(dataset(2, 2), 1.0, 1e-5);
  BOOST_REQUIRE_CLOSE(dataset(0, 3), 2.0, 1e-5);
  BOOST_REQUIRE_CLOSE(dataset(1, 3), -1.3, 1e-5);
  BOOST_REQUIRE_SMALL(dataset(2, 3), 1e-5);

  remove("test.arff");
  CLI::Destroy();
}

BOOST_AUTO_TEST_SUITE_END();<|MERGE_RESOLUTION|>--- conflicted
+++ resolved
@@ -9,21 +9,6 @@
  * 3-clause BSD license along with mlpack.  If not, see
  * http://www.opensource.org/licenses/BSD-3-Clause for more information.
  */
-<<<<<<< HEAD
-=======
-#include <iostream>
-#include <sstream>
-
-#ifndef _WIN32
-  #include <sys/time.h>
-#endif
-
-// For Sleep().
-#ifdef _WIN32
-  #include <windows.h>
-#endif
-
->>>>>>> 1061b0bb
 #include <mlpack/core.hpp>
 
 #include <boost/test/unit_test.hpp>
@@ -78,42 +63,7 @@
       CLI::HasParam("a"));
   BOOST_REQUIRE_EQUAL(CLI::GetParam<bool>("global/bool"),
       CLI::GetParam<bool>("a"));
-
-  CLI::Destroy();
-}
-
-<<<<<<< HEAD
-=======
-/**
- * Test the output of CLI.  We will pass bogus input to a stringstream so that
- * none of it gets to the screen.
- */
-BOOST_AUTO_TEST_CASE(TestPrefixedOutStreamBasic)
-{
-  stringstream ss;
-  PrefixedOutStream pss(ss, BASH_GREEN "[INFO ] " BASH_CLEAR);
-
-  pss << "This shouldn't break anything" << endl;
-  BOOST_REQUIRE_EQUAL(ss.str(),
-      BASH_GREEN "[INFO ] " BASH_CLEAR "This shouldn't break anything\n");
-
-  ss.str("");
-  pss << "Test the new lines...";
-  pss << "shouldn't get 'Info' here." << endl;
-  BOOST_REQUIRE_EQUAL(ss.str(),
-      BASH_GREEN "[INFO ] " BASH_CLEAR
-      "Test the new lines...shouldn't get 'Info' here.\n");
-
-  pss << "But now I should." << endl << endl;
-  pss << "";
-  BOOST_REQUIRE_EQUAL(ss.str(),
-      BASH_GREEN "[INFO ] " BASH_CLEAR
-      "Test the new lines...shouldn't get 'Info' here.\n"
-      BASH_GREEN "[INFO ] " BASH_CLEAR "But now I should.\n"
-      BASH_GREEN "[INFO ] " BASH_CLEAR "\n"
-      BASH_GREEN "[INFO ] " BASH_CLEAR "");
-}
->>>>>>> 1061b0bb
+}
 
 /**
  * Tests that the various PARAM_* macros work properly.
@@ -127,8 +77,6 @@
   PARAM_IN(int, "test_parent/test", "test desc", "", 42, false);
 
   BOOST_REQUIRE_EQUAL(CLI::GetParam<int>("test_parent/test"), 42);
-
-  CLI::Destroy();
 }
 
 /**
@@ -199,8 +147,6 @@
 
   delete[] argv[0];
   delete[] argv[1];
-
-  CLI::Destroy();
 }
 
 /**
@@ -265,175 +211,8 @@
   BOOST_REQUIRE_EQUAL(v[0], 1);
   BOOST_REQUIRE_EQUAL(v[1], 2);
   BOOST_REQUIRE_EQUAL(v[2], 4);
-
-}
-
-<<<<<<< HEAD
-=======
-/**
- * Test that we can correctly output Armadillo objects to PrefixedOutStream
- * objects.
- */
-BOOST_AUTO_TEST_CASE(TestArmadilloPrefixedOutStream)
-{
-  // We will test this with both a vector and a matrix.
-  arma::vec test("1.0 1.5 2.0 2.5 3.0 3.5 4.0");
-
-  stringstream ss;
-  PrefixedOutStream pss(ss, BASH_GREEN "[INFO ] " BASH_CLEAR);
-
-  pss << test;
-  // This should result in nothing being on the current line (since it clears
-  // it).
-  BOOST_REQUIRE_EQUAL(ss.str(), BASH_GREEN "[INFO ] " BASH_CLEAR "   1.0000\n"
-      BASH_GREEN "[INFO ] " BASH_CLEAR "   1.5000\n"
-      BASH_GREEN "[INFO ] " BASH_CLEAR "   2.0000\n"
-      BASH_GREEN "[INFO ] " BASH_CLEAR "   2.5000\n"
-      BASH_GREEN "[INFO ] " BASH_CLEAR "   3.0000\n"
-      BASH_GREEN "[INFO ] " BASH_CLEAR "   3.5000\n"
-      BASH_GREEN "[INFO ] " BASH_CLEAR "   4.0000\n");
-
-  ss.str("");
-  pss << trans(test);
-  // This should result in there being stuff on the line.
-  BOOST_REQUIRE_EQUAL(ss.str(), BASH_GREEN "[INFO ] " BASH_CLEAR
-      "   1.0000   1.5000   2.0000   2.5000   3.0000   3.5000   4.0000\n");
-
-  arma::mat test2("1.0 1.5 2.0; 2.5 3.0 3.5; 4.0 4.5 4.99999");
-  ss.str("");
-  pss << test2;
-  BOOST_REQUIRE_EQUAL(ss.str(),
-      BASH_GREEN "[INFO ] " BASH_CLEAR "   1.0000   1.5000   2.0000\n"
-      BASH_GREEN "[INFO ] " BASH_CLEAR "   2.5000   3.0000   3.5000\n"
-      BASH_GREEN "[INFO ] " BASH_CLEAR "   4.0000   4.5000   5.0000\n");
-
-  // Try and throw a curveball by not clearing the line before outputting
-  // something else.  The PrefixedOutStream should not force Armadillo objects
-  // onto their own lines.
-  ss.str("");
-  pss << "hello" << test2;
-  BOOST_REQUIRE_EQUAL(ss.str(),
-      BASH_GREEN "[INFO ] " BASH_CLEAR "hello   1.0000   1.5000   2.0000\n"
-      BASH_GREEN "[INFO ] " BASH_CLEAR "   2.5000   3.0000   3.5000\n"
-      BASH_GREEN "[INFO ] " BASH_CLEAR "   4.0000   4.5000   5.0000\n");
-}
-
-/**
- * Test that we can correctly output things in general.
- */
-BOOST_AUTO_TEST_CASE(TestPrefixedOutStream)
-{
-  stringstream ss;
-  PrefixedOutStream pss(ss, BASH_GREEN "[INFO ] " BASH_CLEAR);
-
-  pss << "hello world I am ";
-  pss << 7;
-
-  BOOST_REQUIRE_EQUAL(ss.str(),
-      BASH_GREEN "[INFO ] " BASH_CLEAR "hello world I am 7");
-
-  pss << endl;
-  BOOST_REQUIRE_EQUAL(ss.str(),
-      BASH_GREEN "[INFO ] " BASH_CLEAR "hello world I am 7\n");
-
-  ss.str("");
-  pss << endl;
-  BOOST_REQUIRE_EQUAL(ss.str(),
-      BASH_GREEN "[INFO ] " BASH_CLEAR "\n");
-}
-
-/**
- * Test format modifiers.
- */
-BOOST_AUTO_TEST_CASE(TestPrefixedOutStreamModifiers)
-{
-  stringstream ss;
-  PrefixedOutStream pss(ss, BASH_GREEN "[INFO ] " BASH_CLEAR);
-
-  pss << "I have a precise number which is ";
-  pss << setw(6) << setfill('0') << (int)156;
-
-  BOOST_REQUIRE_EQUAL(ss.str(),
-      BASH_GREEN "[INFO ] " BASH_CLEAR
-      "I have a precise number which is 000156");
-}
-
-/**
- * We should be able to start and then stop a timer multiple times and it should
- * save the value.
- */
-BOOST_AUTO_TEST_CASE(MultiRunTimerTest)
-{
-  AddRequiredCLIOptions();
-
-  Timer::Start("test_timer");
-
-  // On Windows (or, at least, in Windows not using VS2010) we cannot use
-  // usleep() because it is not provided.  Instead we will use Sleep() for a
-  // number of milliseconds.
-  #ifdef _WIN32
-  Sleep(10);
-  #else
-  usleep(10000);
-  #endif
-
-  Timer::Stop("test_timer");
-
-  BOOST_REQUIRE_GE(Timer::Get("test_timer").count(), 10000);
-
-  // Restart it.
-  Timer::Start("test_timer");
-
-  #ifdef _WIN32
-  Sleep(10);
-  #else
-  usleep(10000);
-  #endif
-
-  Timer::Stop("test_timer");
-
-  BOOST_REQUIRE_GE(Timer::Get("test_timer").count(), 20000);
-
-  // Just one more time, for good measure...
-  Timer::Start("test_timer");
-
-  #ifdef _WIN32
-  Sleep(20);
-  #else
-  usleep(20000);
-  #endif
-
-  Timer::Stop("test_timer");
-
-  BOOST_REQUIRE_GE(Timer::Get("test_timer").count(), 40000);
-
-  CLI::Destroy();
-}
-
-BOOST_AUTO_TEST_CASE(TwiceStartTimerTest)
-{
-  AddRequiredCLIOptions();
-
-  Timer::Start("test_timer");
-
-  BOOST_REQUIRE_THROW(Timer::Start("test_timer"), runtime_error);
-
-  CLI::Destroy();
-}
-
-BOOST_AUTO_TEST_CASE(TwiceStopTimerTest)
-{
-  AddRequiredCLIOptions();
-
-  Timer::Start("test_timer");
-  Timer::Stop("test_timer");
-
-  BOOST_REQUIRE_THROW(Timer::Stop("test_timer"), runtime_error);
-
-  CLI::Destroy();
-}
-
->>>>>>> 1061b0bb
+}
+
 BOOST_AUTO_TEST_CASE(InputMatrixParamTest)
 {
   AddRequiredCLIOptions();
@@ -473,9 +252,6 @@
 
   for (size_t i = 0; i < dataset.n_elem; ++i)
     BOOST_REQUIRE_CLOSE(dataset[i], dataset2[i], 1e-10);
-
-  // Clean it up.
-  CLI::Destroy();
 }
 
 BOOST_AUTO_TEST_CASE(InputMatrixNoTransposeParamTest)
@@ -515,9 +291,6 @@
 
   for (size_t i = 0; i < dataset.n_elem; ++i)
     BOOST_REQUIRE_CLOSE(dataset[i], dataset2[i], 1e-10);
-
-  // Clean it up.
-  CLI::Destroy();
 }
 
 BOOST_AUTO_TEST_CASE(OutputMatrixParamTest)
@@ -566,7 +339,6 @@
 
   // Remove the file.
   remove("test.csv");
-  CLI::Destroy();
 }
 
 BOOST_AUTO_TEST_CASE(OutputMatrixNoTransposeParamTest)
@@ -615,7 +387,6 @@
 
   // Remove the file.
   remove("test.csv");
-  CLI::Destroy();
 }
 
 BOOST_AUTO_TEST_CASE(IntParamTest)
@@ -635,8 +406,6 @@
 
   BOOST_REQUIRE(CLI::HasParam("int"));
   BOOST_REQUIRE_EQUAL(CLI::GetParam<int>("int"), 3);
-
-  CLI::Destroy();
 }
 
 BOOST_AUTO_TEST_CASE(StringParamTest)
@@ -656,8 +425,6 @@
 
   BOOST_REQUIRE(CLI::HasParam("string"));
   BOOST_REQUIRE_EQUAL(CLI::GetParam<string>("string"), string("3"));
-
-  CLI::Destroy();
 }
 
 BOOST_AUTO_TEST_CASE(DoubleParamTest)
@@ -677,8 +444,6 @@
 
   BOOST_REQUIRE(CLI::HasParam("double"));
   BOOST_REQUIRE_CLOSE(CLI::GetParam<double>("double"), 3.12, 1e-10);
-
-  CLI::Destroy();
 }
 
 BOOST_AUTO_TEST_CASE(RequiredOptionTest)
@@ -770,8 +535,6 @@
   BOOST_REQUIRE_EQUAL(CLI::GetUnmappedParam<GaussianKernel>("kernel2"),
       "kernel.txt");
 
-  CLI::Destroy();
-
   remove("kernel.txt");
 }
 
@@ -816,8 +579,7 @@
 
   BOOST_REQUIRE_CLOSE(gk2.Bandwidth(), 0.5, 1e-5);
 
-  // Now destroy the CLI object and remove the file we made.
-  CLI::Destroy();
+  // Now remove the file we made.
   remove("kernel.txt");
 }
 
@@ -915,8 +677,6 @@
   BOOST_REQUIRE_NE(dataset(2, 0), dataset(2, 1));
 
   remove("test.arff");
-
-  CLI::Destroy();
 }
 
 /**
@@ -939,8 +699,6 @@
 
   // Now when we get it, it should be what we just set it to.
   BOOST_REQUIRE_CLOSE(CLI::GetParam<double>("double"), 3.0, 1e-5);
-
-  CLI::Destroy();
 }
 
 /**
@@ -1013,7 +771,6 @@
   BOOST_REQUIRE_SMALL(dataset(2, 3), 1e-5);
 
   remove("test.arff");
-  CLI::Destroy();
 }
 
 BOOST_AUTO_TEST_SUITE_END();