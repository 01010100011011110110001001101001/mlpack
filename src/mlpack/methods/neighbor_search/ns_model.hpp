/**
 * @file ns_model.hpp
 * @author Ryan Curtin
 *
 * This is a model for nearest or furthest neighbor search.  It is useful in
 * that it provides an easy way to serialize a model, abstracts away the
 * different types of trees, and also reflects the NeighborSearch API and
 * automatically directs to the right tree type.
 */
#ifndef MLPACK_METHODS_NEIGHBOR_SEARCH_NS_MODEL_HPP
#define MLPACK_METHODS_NEIGHBOR_SEARCH_NS_MODEL_HPP

#include <mlpack/core/tree/binary_space_tree.hpp>
#include <mlpack/core/tree/cover_tree.hpp>
#include <mlpack/core/tree/rectangle_tree.hpp>
#include <mlpack/core/tree/spill_tree.hpp>
#include <boost/variant.hpp>
#include "neighbor_search.hpp"

namespace mlpack {
namespace neighbor {

/**
 * Alias template for euclidean neighbor search.
 */
template<typename SortPolicy,
         template<typename TreeMetricType,
                  typename TreeStatType,
                  typename TreeMatType> class TreeType>
using NSType = NeighborSearch<SortPolicy,
                              metric::EuclideanDistance,
                              arma::mat,
                              TreeType,
                              TreeType<metric::EuclideanDistance,
                                  NeighborSearchStat<SortPolicy>,
                                  arma::mat>::template DualTreeTraverser>;

template<typename SortPolicy>
struct NSModelName
{
  static const std::string Name() { return "neighbor_search_model"; }
};

template<>
struct NSModelName<NearestNeighborSort>
{
  static const std::string Name() { return "nearest_neighbor_search_model"; }
};

template<>
struct NSModelName<FurthestNeighborSort>
{
  static const std::string Name() { return "furthest_neighbor_search_model"; }
};

/**
 * MonoSearchVisitor executes a monochromatic neighbor search on the given
 * NSType. We don't make any difference for different instantiations of NSType.
 */
class MonoSearchVisitor : public boost::static_visitor<void>
{
 private:
  //! Number of neighbors to search for.
  const size_t k;
  //! Result matrix for neighbors.
  arma::Mat<size_t>& neighbors;
  //! Result matrix for distances.
  arma::mat& distances;

 public:
  //! Perform monochromatic nearest neighbor search.
  template<typename NSType>
  void operator()(NSType* ns) const;

  //! Construct the MonoSearchVisitor object with the given parameters.
  MonoSearchVisitor(const size_t k,
                    arma::Mat<size_t>& neighbors,
                    arma::mat& distances) :
      k(k),
      neighbors(neighbors),
      distances(distances)
  {};
};

/**
 * BiSearchVisitor executes a bichromatic neighbor search on the given NSType.
 * We use template specialization to differenciate those tree types that
 * accept leafSize as a parameter. In these cases, before doing neighbor search,
 * a query tree with proper leafSize is built from the querySet.
 */
template<typename SortPolicy>
class BiSearchVisitor : public boost::static_visitor<void>
{
 private:
  //! The query set for the bichromatic search.
  const arma::mat& querySet;
  //! The number of neighbors to search for.
  const size_t k;
  //! The result matrix for neighbors.
  arma::Mat<size_t>& neighbors;
  //! The result matrix for distances.
  arma::mat& distances;
  //! The number of points in a leaf (for BinarySpaceTrees).
  const size_t leafSize;
  //! Overlapping size (for spill trees).
  const double tau;
  //! Balance threshold (for spill trees).
  const double rho;

  //! Bichromatic neighbor search on the given NSType considering the leafSize.
  template<typename NSType>
  void SearchLeaf(NSType* ns) const;

 public:
  //! Alias template necessary for visual c++ compiler.
  template<template<typename TreeMetricType,
                    typename TreeStatType,
                    typename TreeMatType> class TreeType>
  using NSTypeT = NSType<SortPolicy, TreeType>;

  //! Default Bichromatic neighbor search on the given NSType instance.
  template<template<typename TreeMetricType,
                    typename TreeStatType,
                    typename TreeMatType> class TreeType>
  void operator()(NSTypeT<TreeType>* ns) const;

  //! Bichromatic neighbor search on the given NSType specialized for KDTrees.
  void operator()(NSTypeT<tree::KDTree>* ns) const;

  //! Bichromatic neighbor search on the given NSType specialized for BallTrees.
  void operator()(NSTypeT<tree::BallTree>* ns) const;

  //! Bichromatic neighbor search specialized for SPTrees.
  void operator()(SpillKNN* ns) const;

  //! Construct the BiSearchVisitor.
  BiSearchVisitor(const arma::mat& querySet,
                  const size_t k,
                  arma::Mat<size_t>& neighbors,
                  arma::mat& distances,
                  const size_t leafSize,
                  const double tau,
                  const double rho);
};

/**
 * TrainVisitor sets the reference set to a new reference set on the given
 * NSType. We use template specialization to differenciate those tree types that
 * accept leafSize as a parameter. In these cases, a reference tree with proper
 * leafSize is built from the referenceSet.
 */
template<typename SortPolicy>
class TrainVisitor : public boost::static_visitor<void>
{
 private:
  //! The reference set to use for training.
  arma::mat&& referenceSet;
  //! The leaf size, used only by BinarySpaceTree.
  size_t leafSize;
  //! Overlapping size (for spill trees).
  const double tau;
  //! Balance threshold (for spill trees).
  const double rho;

  //! Train on the given NSType considering the leafSize.
  template<typename NSType>
  void TrainLeaf(NSType* ns) const;

 public:
  //! Alias template necessary for visual c++ compiler.
  template<template<typename TreeMetricType,
                    typename TreeStatType,
                    typename TreeMatType> class TreeType>
  using NSTypeT = NSType<SortPolicy, TreeType>;

  //! Default Train on the given NSType instance.
  template<template<typename TreeMetricType,
                    typename TreeStatType,
                    typename TreeMatType> class TreeType>
  void operator()(NSTypeT<TreeType>* ns) const;

  //! Train on the given NSType specialized for KDTrees.
  void operator()(NSTypeT<tree::KDTree>* ns) const;

  //! Train on the given NSType specialized for BallTrees.
  void operator()(NSTypeT<tree::BallTree>* ns) const;

  //! Train specialized for SPTrees.
  void operator()(SpillKNN* ns) const;

  //! Construct the TrainVisitor object with the given reference set, leafSize
  //! for BinarySpaceTrees, and tau and rho for spill trees.
  TrainVisitor(arma::mat&& referenceSet,
               const size_t leafSize,
               const double tau,
               const double rho);
};

/**
 * SingleModeVisitor exposes the SingleMode method of the given NSType.
 */
class SingleModeVisitor : public boost::static_visitor<bool&>
{
 public:
  //! Return whether or not single-tree search is enabled.
  template<typename NSType>
  bool& operator()(NSType* ns) const;
};

/**
 * NaiveVisitor exposes the Naive method of the given NSType.
 */
class NaiveVisitor : public boost::static_visitor<bool&>
{
 public:
  //! Return whether or not naive search is enabled.
  template<typename NSType>
  bool& operator()(NSType *ns) const;
};

/**
 * EpsilonVisitor exposes the Epsilon method of the given NSType.
 */
class EpsilonVisitor : public boost::static_visitor<double&>
{
 public:
  //! Return epsilon, the approximation parameter.
  template<typename NSType>
  double& operator()(NSType *ns) const;
};

/**
 * ReferenceSetVisitor exposes the referenceSet of the given NSType.
 */
class ReferenceSetVisitor : public boost::static_visitor<const arma::mat&>
{
 public:
  //! Return the reference set.
  template<typename NSType>
  const arma::mat& operator()(NSType *ns) const;
};

/**
 * DeleteVisitor deletes the given NSType instance.
 */
class DeleteVisitor : public boost::static_visitor<void>
{
 public:
  //! Delete the NSType object.
  template<typename NSType>
  void operator()(NSType *ns) const;
};

/**
 * The NSModel class provides an easy way to serialize a model, abstracts away
 * the different types of trees, and also reflects the NeighborSearch API.  This
 * class is meant to be used by the command-line mlpack_knn and mlpack_kfn
 * programs, and thus does not have the same complete functionality and
 * flexibility as the NeighborSearch class.  So if you are using it outside of
 * mlpack_knn and mlpack_kfn, be aware that it is limited!
 *
 * @tparam SortPolicy The sort policy for distances; see NearestNeighborSort.
 */
template<typename SortPolicy>
class NSModel
{
 public:
  //! Enum type to identify each accepted tree type.
  enum TreeTypes
  {
    KD_TREE,
    COVER_TREE,
    R_TREE,
    R_STAR_TREE,
    BALL_TREE,
    X_TREE,
    HILBERT_R_TREE,
    R_PLUS_TREE,
    R_PLUS_PLUS_TREE,
<<<<<<< HEAD
    VP_TREE,
    RP_TREE,
    MAX_RP_TREE
=======
    SPILL_TREE,
    VP_TREE
>>>>>>> 815391bc
  };

 private:
  //! Tree type considered for neighbor search.
  TreeTypes treeType;

  //! For tree types that accept the maxLeafSize parameter.
  size_t leafSize;

  //! Overlapping size (for spill trees).
  double tau;
  //! Balance threshold (for spill trees).
  double rho;

  //! If true, random projections are used.
  bool randomBasis;
  //! This is the random projection matrix; only used if randomBasis is true.
  arma::mat q;

  /**
   * nSearch holds an instance of the NeigborSearch class for the current
   * treeType. It is initialized every time BuildModel is executed.
   * We access to the contained value through the visitor classes defined above.
   */
  boost::variant<NSType<SortPolicy, tree::KDTree>*,
                 NSType<SortPolicy, tree::StandardCoverTree>*,
                 NSType<SortPolicy, tree::RTree>*,
                 NSType<SortPolicy, tree::RStarTree>*,
                 NSType<SortPolicy, tree::BallTree>*,
                 NSType<SortPolicy, tree::XTree>*,
                 NSType<SortPolicy, tree::HilbertRTree>*,
                 NSType<SortPolicy, tree::RPlusTree>*,
                 NSType<SortPolicy, tree::RPlusPlusTree>*,
                 NSType<SortPolicy, tree::VPTree>*,
<<<<<<< HEAD
                 NSType<SortPolicy, tree::RPTree>*,
                 NSType<SortPolicy, tree::MaxRPTree>*> nSearch;
=======
                 SpillKNN*> nSearch;
>>>>>>> 815391bc

 public:
  /**
   * Initialize the NSModel with the given type and whether or not a random
   * basis should be used.
   */
  NSModel(TreeTypes treeType = TreeTypes::KD_TREE, bool randomBasis = false);

  //! Clean memory, if necessary.
  ~NSModel();

  //! Serialize the neighbor search model.
  template<typename Archive>
  void Serialize(Archive& ar, const unsigned int /* version */);

  //! Expose the dataset.
  const arma::mat& Dataset() const;

  //! Expose singleMode.
  bool SingleMode() const;
  bool& SingleMode();

  //! Expose naiveMode.
  bool Naive() const;
  bool& Naive();

  //! Expose Epsilon.
  double Epsilon() const;
  double& Epsilon();

  //! Expose leafSize.
  size_t LeafSize() const { return leafSize; }
  size_t& LeafSize() { return leafSize; }

  //! Expose tau.
  double Tau() const { return tau; }
  double& Tau() { return tau; }

  //! Expose rho.
  double Rho() const { return rho; }
  double& Rho() { return rho; }

  //! Expose treeType.
  TreeTypes TreeType() const { return treeType; }
  TreeTypes& TreeType() { return treeType; }

  //! Expose randomBasis.
  bool RandomBasis() const { return randomBasis; }
  bool& RandomBasis() { return randomBasis; }

  //! Build the reference tree.
  void BuildModel(arma::mat&& referenceSet,
                  const size_t leafSize,
                  const bool naive,
                  const bool singleMode,
                  const double epsilon = 0);

  //! Perform neighbor search.  The query set will be reordered.
  void Search(arma::mat&& querySet,
              const size_t k,
              arma::Mat<size_t>& neighbors,
              arma::mat& distances);

  //! Perform monochromatic neighbor search.
  void Search(const size_t k,
              arma::Mat<size_t>& neighbors,
              arma::mat& distances);

  //! Return a string representation of the current tree type.
  std::string TreeName() const;
};

} // namespace neighbor
} // namespace mlpack

//! Set the serialization version of the NSModel class.
BOOST_TEMPLATE_CLASS_VERSION(template<typename SortPolicy>,
    mlpack::neighbor::NSModel<SortPolicy>, 1);

// Include implementation.
#include "ns_model_impl.hpp"

#endif<|MERGE_RESOLUTION|>--- conflicted
+++ resolved
@@ -277,14 +277,10 @@
     HILBERT_R_TREE,
     R_PLUS_TREE,
     R_PLUS_PLUS_TREE,
-<<<<<<< HEAD
     VP_TREE,
     RP_TREE,
-    MAX_RP_TREE
-=======
-    SPILL_TREE,
-    VP_TREE
->>>>>>> 815391bc
+    MAX_RP_TREE,
+    SPILL_TREE
   };
 
  private:
@@ -319,12 +315,9 @@
                  NSType<SortPolicy, tree::RPlusTree>*,
                  NSType<SortPolicy, tree::RPlusPlusTree>*,
                  NSType<SortPolicy, tree::VPTree>*,
-<<<<<<< HEAD
                  NSType<SortPolicy, tree::RPTree>*,
-                 NSType<SortPolicy, tree::MaxRPTree>*> nSearch;
-=======
+                 NSType<SortPolicy, tree::MaxRPTree>*,
                  SpillKNN*> nSearch;
->>>>>>> 815391bc
 
  public:
   /**
