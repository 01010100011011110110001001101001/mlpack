﻿/**
 * @file core.hpp
 *
 * Include all of the base components required to write MLPACK methods, and the
 * main MLPACK Doxygen documentation.
 *
 * mlpack is free software; you may redistribute it and/or modify it under the
 * terms of the 3-clause BSD license.  You should have received a copy of the
 * 3-clause BSD license along with mlpack.  If not, see
 * http://www.opensource.org/licenses/BSD-3-Clause for more information.
 */
#ifndef MLPACK_CORE_HPP
#define MLPACK_CORE_HPP

/**
 * @mainpage mlpack Documentation
 *
 * @section intro_sec Introduction
 *
 * mlpack is an intuitive, fast, scalable C++ machine learning library, meant to
 * be a machine learning analog to LAPACK.  It aims to implement a wide array of
 * machine learning methods and function as a "swiss army knife" for machine
 * learning researchers.  The mlpack development website can be found at
 * http://mlpack.org.
 *
 * mlpack uses the Armadillo C++ matrix library (http://arma.sourceforge.net)
 * for general matrix, vector, and linear algebra support.  mlpack also uses the
 * program_options, math_c99, and unit_test_framework components of the Boost
 * library, and optionally uses libbfd and libdl to give backtraces when
 * compiled with debugging symbols on some platforms.
 *
 * @section howto How To Use This Documentation
 *
 * This documentation is API documentation similar to Javadoc.  It isn't
 * necessarily a tutorial, but it does provide detailed documentation on every
 * namespace, method, and class.
 *
 * Each mlpack namespace generally refers to one machine learning method, so
 * browsing the list of namespaces provides some insight as to the breadth of
 * the methods contained in the library.
 *
 * To generate this documentation in your own local copy of mlpack, you can
 * simply use Doxygen, from the root directory of the project:
 *
 * @code
 * $ doxygen
 * @endcode
 *
 * @section executables Executables
 *
 * mlpack provides several executables so that mlpack methods can be used
 * without any need for knowledge of C++.  These executables are all
 * self-documented, and that documentation can be accessed by running the
 * executables with the '-h' or '--help' flag.
 *
 * A full list of executables is given below:
 *
 * - mlpack_adaboost
 * - mlpack_approx_kfn
 * - mlpack_cf
 * - mlpack_decision_stump
 * - mlpack_decision_tree
 * - mlpack_det
 * - mlpack_emst
 * - mlpack_fastmks
 * - mlpack_gmm_train
 * - mlpack_gmm_generate
 * - mlpack_gmm_probability
 * - mlpack_hmm_train
 * - mlpack_hmm_loglik
 * - mlpack_hmm_viterbi
 * - mlpack_hmm_generate
 * - mlpack_hoeffding_tree
 * - mlpack_kernel_pca
 * - mlpack_kfn
 * - mlpack_kmeans
 * - mlpack_knn
 * - mlpack_krann
 * - mlpack_lars
 * - mlpack_linear_regression
 * - mlpack_local_coordinate_coding
 * - mlpack_logistic_regression
 * - mlpack_lsh
 * - mlpack_mean_shift
 * - mlpack_nbc
 * - mlpack_nca
 * - mlpack_pca
 * - mlpack_perceptron
 * - mlpack_radical
 * - mlpack_range_search
 * - mlpack_softmax_regression
 * - mlpack_sparse_coding
 *
 * @section tutorial Tutorials
 *
 * A few short tutorials on how to use mlpack are given below.
 *
 *  - @ref build
 *  - @ref matrices
 *  - @ref iodoc
 *  - @ref timer
 *  - @ref sample
 *  - @ref cv
 *  - @ref hpt
 *  - @ref verinfo
 *
 * Tutorials on specific methods are also available.
 *
 *  - @ref nstutorial
 *  - @ref lrtutorial
 *  - @ref rstutorial
 *  - @ref dettutorial
 *  - @ref emst_tutorial
 *  - @ref kmtutorial
 *  - @ref fmkstutorial
 *  - @ref amftutorial
 *
 * @section methods Methods in mlpack
 *
 * The following methods are included in mlpack:
 *
 *  - Density Estimation Trees - mlpack::det::DTree
 *  - Euclidean Minimum Spanning Trees - mlpack::emst::DualTreeBoruvka
 *  - Gaussian Mixture Models (GMMs) - mlpack::gmm::GMM
 *  - Hidden Markov Models (HMMs) - mlpack::hmm::HMM
 *  - Kernel PCA - mlpack::kpca::KernelPCA
 *  - K-Means Clustering - mlpack::kmeans::KMeans
 *  - Least-Angle Regression (LARS/LASSO) - mlpack::regression::LARS
 *  - Local Coordinate Coding - mlpack::lcc::LocalCoordinateCoding
 *  - Locality-Sensitive Hashing - mlpack::neighbor::LSHSearch
 *  - Naive Bayes Classifier - mlpack::naive_bayes::NaiveBayesClassifier
 *  - Neighborhood Components Analysis (NCA) - mlpack::nca::NCA
 *  - Principal Components Analysis (PCA) - mlpack::pca::PCA
 *  - RADICAL (ICA) - mlpack::radical::Radical
 *  - Simple Least-Squares Linear Regression -
 *        mlpack::regression::LinearRegression
 *  - Sparse Coding - mlpack::sparse_coding::SparseCoding
 *  - Tree-based neighbor search (KNN, KFN) - mlpack::neighbor::NeighborSearch
 *  - Tree-based range search - mlpack::range::RangeSearch
 *
 * @section remarks Final Remarks
 *
 * mlpack contributors include:
 *
 *   - Ryan Curtin <gth671b@mail.gatech.edu>
 *   - James Cline <james.cline@gatech.edu>
 *   - Neil Slagle <nslagle3@gatech.edu>
 *   - Matthew Amidon <mamidon@gatech.edu>
 *   - Vlad Grantcharov <vlad321@gatech.edu>
 *   - Ajinkya Kale <kaleajinkya@gmail.com>
 *   - Bill March <march@gatech.edu>
 *   - Dongryeol Lee <dongryel@cc.gatech.edu>
 *   - Nishant Mehta <niche@cc.gatech.edu>
 *   - Parikshit Ram <p.ram@gatech.edu>
 *   - Rajendran Mohan <rmohan88@gatech.edu>
 *   - Trironk Kiatkungwanglai <trironk@gmail.com>
 *   - Patrick Mason <patrick.s.mason@gmail.com>
 *   - Chip Mappus <cmappus@gatech.edu>
 *   - Hua Ouyang <houyang@gatech.edu>
 *   - Long Quoc Tran <tqlong@gmail.com>
 *   - Noah Kauffman <notoriousnoah@gmail.com>
 *   - Guillermo Colon <gcolon7@mail.gatech.edu>
 *   - Wei Guan <wguan@cc.gatech.edu>
 *   - Ryan Riegel <rriegel@cc.gatech.edu>
 *   - Nikolaos Vasiloglou <nvasil@ieee.org>
 *   - Garry Boyer <garryb@gmail.com>
 *   - Andreas Löf <andreas.lof@cs.waikato.ac.nz>
 *   - Marcus Edel <marcus.edel@fu-berlin.de>
 *   - Mudit Raj Gupta <mudit.raaj.gupta@gmail.com>
 *   - Sumedh Ghaisas <sumedhghaisas@gmail.com>
 *   - Michael Fox <michaelfox99@gmail.com>
 *   - Ryan Birmingham <birm@gatech.edu>
 *   - Siddharth Agrawal <siddharth.950@gmail.com>
 *   - Saheb Motiani <saheb210692@gmail.com>
 *   - Yash Vadalia <yashdv@gmail.com>
 *   - Abhishek Laddha <laddhaabhishek11@gmail.com>
 *   - Vahab Akbarzadeh <v.akbarzadeh@gmail.com>
 *   - Andrew Wells <andrewmw94@gmail.com>
 *   - Zhihao Lou <lzh1984@gmail.com>
 *   - Udit Saxena <saxena.udit@gmail.com>
 *   - Stephen Tu <tu.stephenl@gmail.com>
 *   - Jaskaran Singh <jaskaranvirdi@gmail.com>
 *   - Shangtong Zhang <zhangshangtong.cpp@icloud.com>
 *   - Hritik Jain <hritik.jain.cse13@itbhu.ac.in>
 *   - Vladimir Glazachev <glazachev.vladimir@gmail.com>
 *   - QiaoAn Chen <kazenoyumechen@gmail.com>
 *   - Janzen Brewer <jahabrewer@gmail.com>
 *   - Trung Dinh <dinhanhtrung@gmail.com>
 *   - Tham Ngap Wei <thamngapwei@gmail.com>
 *   - Grzegorz Krajewski <krajekg@gmail.com>
 *   - Joseph Mariadassou <joe.mariadassou@gmail.com>
 *   - Pavel Zhigulin <pashaworking@gmail.com>
 *   - Andy Fang <AndyFang.DZ@gmail.com>
 *   - Barak Pearlmutter <barak+git@pearlmutter.net>
 *   - Ivari Horm <ivari@risk.ee>
 *   - Dhawal Arora <d.p.arora1@gmail.com>
 *   - Alexander Leinoff <alexander-leinoff@uiowa.edu>
 *   - Palash Ahuja <abhor902@gmail.com>
 *   - Yannis Mentekidis <mentekid@gmail.com>
 *   - Ranjan Mondal <ranjan.rev@gmail.com>
 *   - Mikhail Lozhnikov <lozhnikovma@gmail.com>
 *   - Marcos Pividori <marcos.pividori@gmail.com>
 *   - Keon Kim <kwk236@gmail.com>
 *   - Nilay Jain <nilayjain13@gmail.com>
 *   - Peter Lehner <peter.lehner@dlr.de>
 *   - Anuraj Kanodia <akanuraj200@gmail.com>
 *   - Ivan Georgiev <ivan@jonan.info>
 *   - Shikhar Bhardwaj <shikharbhardwaj68@gmail.com>
 *   - Yashu Seth <yashuseth2503@gmail.com>
 *   - Mike Izbicki <mike@izbicki.me>
 *   - Sudhanshu Ranjan <sranjan.sud@gmail.com>
 *   - Piyush Jaiswal <piyush.jaiswal@st.niituniversity.in>
 *   - Dinesh Raj <dinu.iota@gmail.com>
 *   - Prasanna Patil <prasannapatil08@gmail.com>
 *   - Lakshya Agrawal <zeeshan.lakshya@gmail.com>
 *   - Vivek Pal <vivekpal.dtu@gmail.com>
 *   - Praveen Ch <chvsp972911@gmail.com>
 *   - Kirill Mishchenko <ki.mishchenko@gmail.com>
 *   - Abhinav Moudgil <abhinavmoudgil95@gmail.com>
 *   - Thyrix Yang <thyrixyang@gmail.com>
 *   - Sagar B Hathwar <sagarbhathwar@gmail.com>
 *   - Nishanth Hegde <hegde.nishanth@gmail.com>
 *   - Parminder Singh <parmsingh101@gmail.com>
 *   - CodeAi (deep learning bug detector) <benjamin.bales@assrc.us>
 *   - Franciszek Stokowacki <franek.stokowacki@gmail.com>
 *   - Samikshya Chand <samikshya289@gmail.com>
 *   - N Rajiv Vaidyanathan <rajivvaidyanathan4@gmail.com>
 *   - Kartik Nighania <kartiknighania@gmail.com>
 *   - Eugene Freyman <evg.freyman@gmail.com>
 *   - Manish Kumar <manish887kr@gmail.com>
 *   - Haritha Sreedharan Nair <haritha1313@gmail.com>
 *   - Sourabh Varshney <sourabhvarshney111@gmail.com>
<<<<<<< HEAD
 *   - Projyal Dev <projyal@gmail.com>
=======
 *   - Nikhil Goel <nikhilgoel199797@gmail.com>
>>>>>>> 38d2155f
 */

// First, include all of the prerequisites.
#include <mlpack/prereqs.hpp>

// Now the core mlpack classes.
#include <mlpack/core/util/arma_traits.hpp>
#include <mlpack/core/util/log.hpp>
#include <mlpack/core/util/cli.hpp>
#include <mlpack/core/util/deprecated.hpp>
#include <mlpack/core/data/load.hpp>
#include <mlpack/core/data/save.hpp>
#include <mlpack/core/data/normalize_labels.hpp>
#include <mlpack/core/math/clamp.hpp>
#include <mlpack/core/math/random.hpp>
#include <mlpack/core/math/random_basis.hpp>
#include <mlpack/core/math/lin_alg.hpp>
#include <mlpack/core/math/range.hpp>
#include <mlpack/core/math/round.hpp>
#include <mlpack/core/math/shuffle_data.hpp>
#include <mlpack/core/math/make_alias.hpp>
#include <mlpack/core/dists/discrete_distribution.hpp>
#include <mlpack/core/dists/gaussian_distribution.hpp>
#include <mlpack/core/dists/laplace_distribution.hpp>
#include <mlpack/core/dists/gamma_distribution.hpp>

// mlpack::backtrace only for linux
#ifdef HAS_BFD_DL
  #include <mlpack/core/util/backtrace.hpp>
#endif

// Include kernel traits.
#include <mlpack/core/kernels/kernel_traits.hpp>
#include <mlpack/core/kernels/linear_kernel.hpp>
#include <mlpack/core/kernels/polynomial_kernel.hpp>
#include <mlpack/core/kernels/cosine_distance.hpp>
#include <mlpack/core/kernels/gaussian_kernel.hpp>
#include <mlpack/core/kernels/epanechnikov_kernel.hpp>
#include <mlpack/core/kernels/hyperbolic_tangent_kernel.hpp>
#include <mlpack/core/kernels/laplacian_kernel.hpp>
#include <mlpack/core/kernels/pspectrum_string_kernel.hpp>
#include <mlpack/core/kernels/spherical_kernel.hpp>
#include <mlpack/core/kernels/triangular_kernel.hpp>

// Use OpenMP if compiled with -DHAS_OPENMP.
#ifdef HAS_OPENMP
  #include <omp.h>
#endif

// Use Armadillo's C++ version detection.
#ifdef ARMA_USE_CXX11
  #define MLPACK_USE_CX11
#endif

#endif<|MERGE_RESOLUTION|>--- conflicted
+++ resolved
@@ -230,11 +230,8 @@
  *   - Manish Kumar <manish887kr@gmail.com>
  *   - Haritha Sreedharan Nair <haritha1313@gmail.com>
  *   - Sourabh Varshney <sourabhvarshney111@gmail.com>
-<<<<<<< HEAD
  *   - Projyal Dev <projyal@gmail.com>
-=======
  *   - Nikhil Goel <nikhilgoel199797@gmail.com>
->>>>>>> 38d2155f
  */
 
 // First, include all of the prerequisites.
